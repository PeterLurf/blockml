// Declarations for optional UI/helper libraries that are not part of the core runtime
// but are imported by generated shadcn components. We provide minimal `any` typings so
// the project can compile even when the packages are not installed.

declare module "next-themes" {
  export const ThemeProvider: any
  export type ThemeProviderProps = any
  export const useTheme: any
}

declare module "@radix-ui/react-aspect-ratio" {
  const anything: any
  export = anything
}

declare module "@radix-ui/react-navigation-menu" {
  const anything: any
  export = anything
}

declare module "@radix-ui/react-context-menu" {
  const anything: any
  export = anything
}

declare module "@radix-ui/react-radio-group" {
  const anything: any
  export = anything
}

declare module "@radix-ui/react-resizable" {
  const anything: any
  export = anything
}

declare module "@radix-ui/react-menubar" {
  const anything: any
  export = anything
}

declare module "@radix-ui/react-toggle-group" {
  const anything: any
  export = anything
}

declare module "@radix-ui/react-toggle" {
  const anything: any
  export = anything
}

declare module "react-day-picker" {
  export const DayPicker: any
}

declare module "embla-carousel-react" {
  const useEmblaCarousel: any
  export default useEmblaCarousel
  export type UseEmblaCarouselType = any
}

declare module "cmdk" {
  export const Command: any
}

declare module "vaul" {
  export const Drawer: any
<<<<<<< HEAD
}

declare module "sonner" {
  export const Toaster: any
}

declare module "clsx" {
  export function clsx(...args: any[]): string
  export type ClassValue = any
}

declare module "tailwind-merge" {
  export function twMerge(...args: any[]): string
}

declare module "tailwindcss" {
  export type Config = any
}

declare module "tailwindcss-animate" {
  const plugin: any
  export default plugin
}

declare module "react-hook-form" {
  export const Controller: any
  export type ControllerProps<T extends any = any, U extends any = any> = any
  export type FieldPath<T extends any = any> = any
  export type FieldValues = any
  export const FormProvider: any
  export const useFormContext: any
}

declare module "react-resizable-panels" {
  export const PanelGroup: any
  export const Panel: any
  export const PanelResizeHandle: any
}


declare module "class-variance-authority" {
  export const cva: any
  export type VariantProps<T extends any = any> = any
}

declare module "@radix-ui/react-tooltip" {
  const anything: any
  export = anything
}

declare module "zustand" {
  export const create: any
}

// match any Radix UI package so that generated components compile
declare module "@radix-ui/*" {
  const anything: any
  export = anything
}

// lucide-react exports many icon components used throughout the app
declare module "lucide-react" {
  export const AlertCircle: any
  export const AlertTriangle: any
  export const ArrowLeft: any
  export const ArrowRight: any
  export const BarChart3: any
  export const Bot: any
  export const Brain: any
  export const Check: any
  export const CheckCircle: any
  export const ChevronDown: any
  export const ChevronLeft: any
  export const ChevronRight: any
  export const ChevronUp: any
  export const Circle: any
  export const Copy: any
  export const Cpu: any
  export const Dot: any
  export const Download: any
  export const Eye: any
  export const FileText: any
  export const FolderOpen: any
  export const GripVertical: any
  export const Info: any
  export const Layers: any
  export const Maximize: any
  export const MoreHorizontal: any
  export const Move: any
  export const PanelLeft: any
  export const Play: any
  export const Save: any
  export const Search: any
  export const Send: any
  export const Settings: any
  export const Database: any
  export const Target: any
  export const Star: any
  export const Grid: any
  export const List: any
  export const Plus: any
  export const Sparkles: any
  export const Square: any
  export const Trash2: any
  export const User: any
  export const X: any
  export const Zap: any
  export const ZoomIn: any
  export const ZoomOut: any
}

declare namespace JSX {
  interface IntrinsicElements {
    [elemName: string]: any
  }
=======
}

declare module "sonner" {
  export const Toaster: any
}

declare module "react-hook-form" {
  export const Controller: any
  export type ControllerProps<T extends any = any, U extends any = any> = any
  export type FieldPath<T extends any = any> = any
  export type FieldValues = any
  export const FormProvider: any
  export const useFormContext: any
}

declare module "react-resizable-panels" {
  export const PanelGroup: any
  export const Panel: any
  export const PanelResizeHandle: any
>>>>>>> 62d13df5
}<|MERGE_RESOLUTION|>--- conflicted
+++ resolved
@@ -64,7 +64,6 @@
 
 declare module "vaul" {
   export const Drawer: any
-<<<<<<< HEAD
 }
 
 declare module "sonner" {
@@ -180,7 +179,8 @@
   interface IntrinsicElements {
     [elemName: string]: any
   }
-=======
+
+  
 }
 
 declare module "sonner" {
@@ -200,5 +200,4 @@
   export const PanelGroup: any
   export const Panel: any
   export const PanelResizeHandle: any
->>>>>>> 62d13df5
 }